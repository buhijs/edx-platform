--- conflicted
+++ resolved
@@ -1,29 +1,18 @@
 """Helper functions for working with the catalog service."""
-import json
-
 from django.conf import settings
 from django.core.cache import cache
-<<<<<<< HEAD
-from django.contrib.auth.models import User
-=======
 from django.contrib.auth import get_user_model
->>>>>>> 47d22758
 from edx_rest_api_client.client import EdxRestApiClient
 from opaque_keys.edx.keys import CourseKey
 
 from openedx.core.djangoapps.site_configuration import helpers as configuration_helpers
 from openedx.core.djangoapps.catalog.models import CatalogIntegration
-from openedx.core.djangoapps.content.course_overviews.models import CourseOverview
 from openedx.core.lib.edx_api_utils import get_edx_api_data
 from openedx.core.lib.token_utils import JwtBuilder
-<<<<<<< HEAD
-from openedx.core.djangoapps.cache_toolbox import app_settings
-=======
 from xmodule.modulestore.django import modulestore
 
 
 User = get_user_model()  # pylint: disable=invalid-name
->>>>>>> 47d22758
 
 
 def create_catalog_api_client(user, catalog_integration):
@@ -87,102 +76,6 @@
         return []
 
 
-<<<<<<< HEAD
-def get_program_types(user=None):  # pylint: disable=redefined-builtin
-    """
-    Retrieve all program types from the catalog service.
-
-    Returns:
-        list of dict, representing program types.
-    """
-    catalog_integration = CatalogIntegration.current()
-    if catalog_integration.enabled:
-        user = _get_service_user(user, catalog_integration.service_username)
-        if not user:
-            return []
-
-        api = create_catalog_api_client(user, catalog_integration)
-        cache_key = '{base}.program_types'.format(base=catalog_integration.CACHE_KEY)
-
-        return get_edx_api_data(
-            catalog_integration,
-            user,
-            'program_types',
-            cache_key=cache_key if catalog_integration.is_cache_enabled else None,
-            api=api
-        )
-    else:
-        return []
-
-
-def _get_program_instructors(program):
-    """
-    Returns the list of instructor from cached if cache key exists otherwise
-    iterate over the courses and return all the instructors of each course run
-    """
-    cache_key = 'program.instructors.{program_id}'.format(
-        program_id=program.get('uuid')
-    )
-
-    lookup_list = []
-    instructors = cache.get(cache_key) or []
-    if instructors:
-        return instructors
-
-    for queryset in CourseOverview.objects.filter(id__in=_get_all_course_run_keys(program)).values_list(
-            'instructor_info', flat=True):
-        queryset = json.loads(queryset)
-        for instructor in queryset.get("instructors", []):
-            if instructor.get('name') not in lookup_list:
-                lookup_list.append(instructor.get('name'))
-                instructors.append(instructor)
-    cache.set(cache_key, instructors, app_settings.CACHE_TOOLBOX_DEFAULT_TIMEOUT)
-    return instructors
-
-
-def _get_all_course_run_keys(program):
-    """
-    Returns the course keys of all the course runs of a program.
-    """
-    keys = []
-    for course in program.get("courses", []):       # pylint: disable=E1101
-        for course_run in course.get("course_runs", []):
-            keys.append(CourseKey.from_string(course_run.get("key")))
-    return keys
-
-
-def get_active_programs_data(user=None, program_id=None):
-    """
-    This will return the program details with its corresponding program_type if program_id
-    is given otherwise returns the list of all the active programs with their program_types.
-    """
-    program_data = []
-    programs = get_programs(user, program_id)
-    if not programs:
-        return None
-
-    # get_programs returns a dict when provided with the program_id parameter.
-    if isinstance(programs, dict):
-        programs = [programs]
-
-    program_types = {program_type["name"]: program_type for program_type in get_program_types(user)}
-    for program in programs:
-        if program["status"] == "active":
-            program["type"] = program_types[program["type"]]
-            program["instructors"] = _get_program_instructors(programs[0]) if program_id else None
-            program_data.append(program)
-    return program_data
-
-
-def munge_catalog_program(catalog_program):
-    """Make a program from the catalog service look like it came from the programs service.
-
-    Catalog-based MicroMasters need to be displayed in the LMS. However, the LMS
-    currently retrieves all program data from the soon-to-be-retired programs service.
-    Consuming program data exclusively from the catalog service would have taken more time
-    than we had prior to the MicroMasters launch. This is a functional middle ground
-    introduced by ECOM-5460. Cleaning up this debt is tracked by ECOM-4418.
-=======
 def munge_catalog_program(catalog_program):
     """
     Make a program from the catalog service look like it came from the programs service.
@@ -192,7 +85,6 @@
     This temporary utility is here to help incrementally swap out the backend.
 
     Clean up of this debt is tracked by ECOM-4418.
->>>>>>> 47d22758
 
     Arguments:
         catalog_program (dict): The catalog service's representation of a program.
