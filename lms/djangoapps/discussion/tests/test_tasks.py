from django.test.client import Client
from mock import patch
from nose.tools import assert_true

from lms.djangoapps.discussion.tasks import send_ace_message
from student.tests.factories import CourseEnrollmentFactory, UserFactory
from django_comment_common.models import (
    CourseDiscussionSettings,
    ForumsConfig,
    FORUM_ROLE_STUDENT,
)
from xmodule.modulestore.tests.django_utils import ModuleStoreTestCase
from xmodule.modulestore.tests.factories import CourseFactory
from xmodule.modulestore.tests.django_utils import ModuleStoreTestCase


class BlaTestCase(ModuleStoreTestCase):

<<<<<<< HEAD
    def setUp(self):
        super(BlaTestCase, self).setUp()

        self.course = CourseFactory.create(discussion_topics={'dummy discussion': {'id': 'dummy_discussion_id'}})
=======
    @patch.dict("django.conf.settings.FEATURES", {"ENABLE_DISCUSSION_SERVICE": True})
    def setUp(self):
        super(BlaTestCase, self).setUp()
        self.course = CourseFactory.create()
>>>>>>> 6f0ee448
        self.thread_user = UserFactory(
            username='thread_user',
            password='password',
            email='email'
        )
        self.comment_user = UserFactory(
            username='comment_user',
            password='password',
            email='email'
        )

        CourseEnrollmentFactory(
            user=self.thread_user,
            course_id=self.course.id
        )
        CourseEnrollmentFactory(
            user=self.comment_user,
            course_id=self.course.id
        )

        # Patch the comment client user save method so it does not try
        # to create a new cc user when creating a django user
        with patch('student.models.cc.User.save'):
            uname = 'student'
            email = 'student@edx.org'
            password = 'test'

            # Create the student
            self.student = UserFactory(username=uname, password=password, email=email)

            # Enroll the student in the course
            CourseEnrollmentFactory(user=self.student, course_id=self.course.id)

            # Log the student in
            self.client = Client()
            assert_true(self.client.login(username=uname, password=password))

        config = ForumsConfig.current()
        config.enabled = True
        config.save()

<<<<<<< HEAD
    def test_send_message(self):
        thread_id = 'dummy_discussion_id'
        send_ace_message(
            thread_id=thread_id,
=======
    @patch('student.models.cc.User.from_django_user')
    @patch('student.models.cc.User.subscribed_threads')
    def test_send_message(self, mock_threads, mock_from_django_user):
        send_ace_message(
            thread_id='thread_id',
>>>>>>> 6f0ee448
            thread_user_id=self.thread_user.id,
            comment_user_id=self.comment_user.id,
            course_id=self.course.id
        )<|MERGE_RESOLUTION|>--- conflicted
+++ resolved
@@ -9,24 +9,17 @@
     ForumsConfig,
     FORUM_ROLE_STUDENT,
 )
-from xmodule.modulestore.tests.django_utils import ModuleStoreTestCase
 from xmodule.modulestore.tests.factories import CourseFactory
 from xmodule.modulestore.tests.django_utils import ModuleStoreTestCase
 
 
 class BlaTestCase(ModuleStoreTestCase):
 
-<<<<<<< HEAD
+    @patch.dict("django.conf.settings.FEATURES", {"ENABLE_DISCUSSION_SERVICE": True})
     def setUp(self):
         super(BlaTestCase, self).setUp()
 
         self.course = CourseFactory.create(discussion_topics={'dummy discussion': {'id': 'dummy_discussion_id'}})
-=======
-    @patch.dict("django.conf.settings.FEATURES", {"ENABLE_DISCUSSION_SERVICE": True})
-    def setUp(self):
-        super(BlaTestCase, self).setUp()
-        self.course = CourseFactory.create()
->>>>>>> 6f0ee448
         self.thread_user = UserFactory(
             username='thread_user',
             password='password',
@@ -68,18 +61,11 @@
         config.enabled = True
         config.save()
 
-<<<<<<< HEAD
-    def test_send_message(self):
-        thread_id = 'dummy_discussion_id'
-        send_ace_message(
-            thread_id=thread_id,
-=======
     @patch('student.models.cc.User.from_django_user')
     @patch('student.models.cc.User.subscribed_threads')
     def test_send_message(self, mock_threads, mock_from_django_user):
         send_ace_message(
-            thread_id='thread_id',
->>>>>>> 6f0ee448
+            thread_id='dummy_discussion_id',
             thread_user_id=self.thread_user.id,
             comment_user_id=self.comment_user.id,
             course_id=self.course.id
